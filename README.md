--- conflicted
+++ resolved
@@ -13,20 +13,7 @@
 
 ### Setup, FAQ and further information
 
-<<<<<<< HEAD
 Please refer to [our documentation](https://zappr.rtfd.org/).
-=======
-1. Using your GitHub account, log in to Zappr [here](https://zappr.opensource.zalan.do/login).
-2. Authorize the application and type in your password to export your
-[GitHub credentials](https://github.com/settings/applications).
-3. You'll see a dashboard with all of your repositories listed in a column at left.
-   Scroll all the way down to the bottom of this column and click the blue "Sync with GitHub button."
-   (You will only need to do this whenever you add new repositories to your GitHub account.)
-4. To enable Zappr on a specific repository, use the search function.
-   You'll get a screen like this: [include screenshot]
-5. Switch the toggle to "On": [screenshot]
-6. At this time, you can customize your configuration by adding a `.zappr.yml` file to your repository.
->>>>>>> c069425c
 
 ### Development
 
@@ -83,10 +70,6 @@
 Please read our [contributor guidelines](https://github.com/zalando/zappr/blob/master/CONTRIBUTING.md) for more details.
 And please check [these open issues](https://github.com/zalando/zappr/issues) for specific tasks.
 
-## Documentation
-
-We're developing additional documentation [here](doc/readme.md). Check back for updates.
-
 ## License
 
 The MIT License (MIT)
