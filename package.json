--- conflicted
+++ resolved
@@ -37,13 +37,8 @@
   },
   "homepage": "https://github.com/zalando/zappr#readme",
   "devDependencies": {
-<<<<<<< HEAD
     "babel-cli": "6.6.4",
-    "babel-core": "6.6.0",
-=======
-    "babel-cli": "6.6.0",
     "babel-core": "6.6.4",
->>>>>>> 9d819f00
     "babel-eslint": "5.0.x",
     "babel-loader": "6.2.x",
     "babel-plugin-webpack-loaders": "0.3.x",
