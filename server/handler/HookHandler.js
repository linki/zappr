--- conflicted
+++ resolved
@@ -1,22 +1,12 @@
-<<<<<<< HEAD
-import GithubService from '../service/GithubService'
-=======
-import merge from 'lodash/merge'
-
-import nconf from '../nconf'
->>>>>>> f9c1f531
 import { Approval, Autobranch, CommitMessage } from '../checks'
 import { logger } from '../../common/debug'
 import { githubService } from '../service/GithubService'
 import { repositoryHandler } from './RepositoryHandler'
 import { pullRequestHandler } from './PullRequestHandler'
-<<<<<<< HEAD
 import ZapprConfiguration from '../zapprfile/Configuration'
-import { getCheckByType } from '../checks'
-=======
->>>>>>> f9c1f531
 
 const info = logger('hook', 'info')
+const DEFAULT_CONFIG = nconf.get('ZAPPR_DEFAULT_CONFIG')
 
 class HookHandler {
   constructor(github = githubService) {
