--- conflicted
+++ resolved
@@ -54,23 +54,13 @@
    */
   passport.deserializeUser((data, done) => {
     log(`deserializeUser id: ${data.id}`)
-<<<<<<< HEAD
     User.findById(data.id)
         .then(user => user
-          ? user.flatten()
+          ? user.toJSON()
           : null)
         .then(user => user
           ? done(null, {...user, ...data})
           : done(new Error(`no user for id ${data.id}`)))
-=======
-    User.findById(data.id).
-    then(user => user
-      ? user.toJSON()
-      : null).
-    then(user => user
-      ? done(null, {...user, ...data})
-      : done(new Error(`no user for id ${data.id}`)))
->>>>>>> c069425c
   })
 
   passport.use(new Strategy({
@@ -92,15 +82,9 @@
       // The session data:
       const data = {id: user.id, accessToken}
 
-<<<<<<< HEAD
-      User.upsert({id, json: userData})
+      User.upsert({id: user.id, json: user})
           .then(() => done(null, data))
           .catch(done)
-=======
-      User.upsert({id: user.id, json: user}).
-      then(() => done(null, data)).
-      catch(done)
->>>>>>> c069425c
     }
   ))
 
