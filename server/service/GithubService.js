import yaml from 'js-yaml'
import path from 'path'
import nconf from '../nconf'
import { promiseFirst } from '../../common/util'
import { logger } from '../../common/debug'
import { request } from '../util'

const debug = logger('github')
const info = logger('github', 'info')
const error = logger('github', 'error')
const HOOK_SECRET = nconf.get('GITHUB_HOOK_SECRET')
const VALID_ZAPPR_FILE_PATHS = nconf.get('VALID_ZAPPR_FILE_PATHS')
const HOST_ADDR = nconf.get('HOST_ADDR')

const API_URL_TEMPLATES = {
  HOOK: '/repos/${owner}/${repo}/hooks',
  PR: '/repos/${owner}/${repo}/pulls/${number}',
  ORG_MEMBER: '/orgs/${org}/public_members/${user}',
  STATUS: '/repos/${owner}/${repo}/statuses/${sha}',
  COMMENT: '/repos/${owner}/${repo}/issues/${number}/comments',
  COLLABORATOR: '/repos/${owner}/${repo}/collaborators/${user}',
  REPO_CONTENT: '/repos/${owner}/${repo}/contents',
  REF: '/repos/${owner}/${repo}/git/refs/heads/${branch}',
  CREATE_REF: '/repos/${owner}/${repo}/git/refs',
  PR_COMMITS: '/repos/${owner}/${repo}/pulls/${number}/commits'
}

function fromBase64(encoded) {
  return new Buffer(encoded, 'base64').toString('utf8')
}

export default class GithubService {

  getOptions(method, path, body, accessToken) {
    return {
      json: true,
      method: method,
      url: nconf.get('GITHUB_API_URL') + path,
      headers: {
<<<<<<< HEAD
        'User-Agent': `Zappr (+${HOST_ADDR})`,
=======
        'User-Agent': `Zappr (+${nconf.get('HOST_ADDR')})`,
>>>>>>> 67906208
        'Authorization': `token ${accessToken}`
      },
      body: body
    }
  }

  async fetchPath(method, path, payload, accessToken) {
    const options = this.getOptions(method, path, payload, accessToken)
    const [response, body] = await request(options)
    const {statusCode} = response || {}

    // 300 codes are for github membership checks
    if ([200, 201, 202, 203, 204, 300, 301, 302].indexOf(statusCode) < 0) {
      error(`${statusCode} ${method} ${path}`, response.body)
      throw new Error(response.body ? response.body.message : statusCode)
    }
    else return body
  }

  setCommitStatus(user, repo, sha, status, accessToken) {
    let path = API_URL_TEMPLATES.STATUS
                .replace('${owner}', user)
                .replace('${repo}', repo)
                .replace('${sha}', sha)
    return this.fetchPath('POST', path, status, accessToken)
  }

  async isCollaborator(owner, repo, user, accessToken) {
    let path = API_URL_TEMPLATES.COLLABORATOR
                .replace('${owner}', owner)
                .replace('${repo}', repo)
                .replace('${user}', user)
    try {
      await this.fetchPath('GET', path, null, accessToken)
      return true
    } catch(e) {
      return false
    }
  }

  async isMemberOfOrg(org, user, accessToken) {
    let path = API_URL_TEMPLATES.ORG_MEMBER
                .replace('${org}', org)
                .replace('${user}', user)
    try {
      await this.fetchPath('GET', path, null, accessToken)
      return true
    } catch(e) {
      return false
    }
  }

  getComments(user, repo, number, since, accessToken) {
    let path = API_URL_TEMPLATES.COMMENT
                  .replace('${owner}', user)
                  .replace('${repo}', repo)
                  .replace('${number}', number)
    if (since) {
      path += `?since=${since}`
    }
    return this.fetchPath('GET', path, null, accessToken)
  }

  async getPullRequest(user, repo, number, accessToken) {
    const path = API_URL_TEMPLATES.PR
                  .replace('${owner}', user)
                  .replace('${repo}', repo)
                  .replace('${number}', number)
    try {
      const pr = await this.fetchPath('GET', path, null, accessToken)
      debug(`${user}/${repo}:${number} is a pull request`)
      return pr
    } catch(e) {
      debug(`${user}/${repo}:${number} is NOT a pull request`)
      return false
    }
  }

  async getHead(owner, repo, branch, accessToken) {
    const path = API_URL_TEMPLATES.REF
                  .replace('${owner}', owner)
                  .replace('${repo}', repo)
                  .replace('${branch}', branch)
    const ref = await this.fetchPath('GET', path, null, accessToken)
    return ref.object
  }

  createBranch(owner, repo, branch, sha, accessToken) {
    const path = API_URL_TEMPLATES.CREATE_REF
                  .replace('${owner}', owner)
                  .replace('${repo}', repo)
    const payload = {
      ref: `refs/heads/${branch}`,
      sha
    }

    this.fetchPath('POST', path, payload, accessToken)
  }
  
  async readZapprFile(user, repo, accessToken) {
    const repoContentUrl = API_URL_TEMPLATES.REPO_CONTENT
                                            .replace('${owner}', user)
                                            .replace('${repo}', repo)
    const validZapprFileUrls = VALID_ZAPPR_FILE_PATHS
                                    .map(zapprFilePath => path.join(repoContentUrl, zapprFilePath))

    const zapprFileRequests = validZapprFileUrls.map(zapprFileUrl => this.fetchPath('GET', zapprFileUrl, null, accessToken))

    try {
        const {content} = await promiseFirst(zapprFileRequests)
        return yaml.safeLoad(fromBase64(content))
    } catch (e) {
      // No .zappr file found, fall back to default configuration.
      return {}
    }
  }

  async updateWebhookFor(user, repo, events, accessToken) {
    debug(`${user}/${repo}: updating webhook with events: ${events.join(", ")}`)
    let path = API_URL_TEMPLATES.HOOK.replace('${owner}', user).replace('${repo}', repo)
    let hook_url = nconf.get('HOST_ADDR') + '/api/hook'
    // payload for hook
    let payload = {
      name: 'web',
      active: true,
      events,
      config: {
        url: hook_url,
        content_type: 'json',
        secret: HOOK_SECRET
      }
    }
    // check if it's there already
    let hooks = await this.fetchPath('GET', path, null, accessToken)
    let existing = hooks.find(h => h.config.url === hook_url)
    if (!!existing) {
      path += `/${existing.id}`
      if (payload.events.length) {
        await this.fetchPath('PATCH', path, payload, accessToken)
        info(`${user}/${repo}: updated existing webhook ${existing.id}`)
      } else {
        await this.fetchPath('DELETE', path, null, accessToken)
        info(`${user}/${repo}: deleted existing webhook ${existing.id}`)
      }
    } else {
      await this.fetchPath('POST', path, payload, accessToken)
      info(`${user}/${repo}: created new webhook`)
    }
  }

  parseLinkHeader(header) {
    if (!header || !header.length) {
      return {}
    }
    return header
            .split(',')
            .map(link => link.trim())
            .map(link => link.match(/<(?:.+?)\?page=([0-9]+)(?:.+?)>; rel="([a-z]+)"/))
            .reduce((links, matches) => {
              if (!matches || matches.length !== 3) {
                return links
              }
              links[matches[2]] = parseInt(matches[1], 10)
              return links
            }, {})

  }

  async fetchRepoPage(page, accessToken) {
    let links = {}
    const [resp, body] = await request(this.getOptions('GET', `/user/repos?page=${page}&visibility=public`, null, accessToken))
    debug('fetched repository page response headers: %o body: %o', resp.headers, body)
    if (resp.headers && resp.headers.link) {
      links = this.parseLinkHeader(resp.headers.link)
    }
    return {body, links, page}
  }

  /**
   * Load the first page or all pages of repositories.
   *
   * @param {String} accessToken - User's Github access token
   * @param {Boolean} loadAll - Load all pages of repositories
   * @returns {Array.<Object>}
   */
  async fetchRepos(accessToken, loadAll = false) {
    let repos = []
    var that = this
    const firstPage = await this.fetchRepoPage(0, accessToken)
    Array.prototype.push.apply(repos, firstPage.body)
    if (loadAll && firstPage.links.last > 0) {
      const pageDefs = Array(firstPage.links.last).fill(0).map((p, i) => i + 1)
      const pages = await Promise.all(pageDefs.map(async (page) => await that.fetchRepoPage(page, accessToken)))
      pages.forEach(p => Array.prototype.push.apply(repos, p.body))
    }
    info('Loaded %d repos from Github', repos.length)
    return repos
  }

  /**
   * Gets first 250 commits on a pull request.
   *
   * @param owner The repo owner, e.g. zalando
   * @param repo The repo name, e.g. zappr
   * @param number The PR number, e.g. 207
   * @param accessToken The Github access token to use
   * @returns {*} See https://developer.github.com/v3/pulls/#list-commits-on-a-pull-request
   */
  async fetchPullRequestCommits(owner, repo, number, accessToken) {
    const path = API_URL_TEMPLATES.PR_COMMITS
                                  .replace('${owner}', owner)
                                  .replace('${repo}', repo)
                                  .replace('${number}', number)
    try {
      return this.fetchPath('GET', path, null, accessToken)
    } catch(e) {
      // might happen if there is no pull request with this number
      debug(`${owner}/${repo}#${number}: Call failed or not a pull request`)
      return []
    }
  }
}<|MERGE_RESOLUTION|>--- conflicted
+++ resolved
@@ -10,7 +10,7 @@
 const error = logger('github', 'error')
 const HOOK_SECRET = nconf.get('GITHUB_HOOK_SECRET')
 const VALID_ZAPPR_FILE_PATHS = nconf.get('VALID_ZAPPR_FILE_PATHS')
-const HOST_ADDR = nconf.get('HOST_ADDR')
+
 
 const API_URL_TEMPLATES = {
   HOOK: '/repos/${owner}/${repo}/hooks',
@@ -32,16 +32,14 @@
 export default class GithubService {
 
   getOptions(method, path, body, accessToken) {
+    let url = nconf.get('GITHUB_URL') + path
+
     return {
       json: true,
       method: method,
       url: nconf.get('GITHUB_API_URL') + path,
       headers: {
-<<<<<<< HEAD
         'User-Agent': `Zappr (+${HOST_ADDR})`,
-=======
-        'User-Agent': `Zappr (+${nconf.get('HOST_ADDR')})`,
->>>>>>> 67906208
         'Authorization': `token ${accessToken}`
       },
       body: body
@@ -140,7 +138,7 @@
 
     this.fetchPath('POST', path, payload, accessToken)
   }
-  
+
   async readZapprFile(user, repo, accessToken) {
     const repoContentUrl = API_URL_TEMPLATES.REPO_CONTENT
                                             .replace('${owner}', user)
