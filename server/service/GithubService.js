--- conflicted
+++ resolved
@@ -1,11 +1,7 @@
 import path from 'path'
 import nconf from '../nconf'
-import { joinURL, promiseFirst, decode } from '../../common/util'
 import GithubServiceError from './GithubServiceError'
-<<<<<<< HEAD
-=======
-import { joinURL, promiseFirst, getIn } from '../../common/util'
->>>>>>> 5ea08cfb
+import { joinURL, promiseFirst, decode, getIn } from '../../common/util'
 import { logger } from '../../common/debug'
 import { request } from '../util'
 
