import yaml from 'js-yaml'
import path from 'path'
import nconf from '../nconf'
import { request, promiseFirst } from '../../common/util'
import { logger } from '../../common/debug'

const debug = logger('github')
const info = logger('github', 'info')
const error = logger('github', 'error')
const HOOK_SECRET = nconf.get('GITHUB_HOOK_SECRET')
const VALID_ZAPPR_FILE_PATHS = nconf.get('VALID_ZAPPR_FILE_PATHS')


const API_URL_TEMPLATES = {
  HOOK: '/repos/${owner}/${repo}/hooks',
  PR: '/repos/${owner}/${repo}/pulls/${number}',
  ORG_MEMBER: '/orgs/${org}/public_members/${user}',
  STATUS: '/repos/${owner}/${repo}/statuses/${sha}',
  COMMENT: '/repos/${owner}/${repo}/issues/${number}/comments',
  COLLABORATOR: '/repos/${owner}/${repo}/collaborators/${user}',
  REPO_CONTENT: '/repos/${owner}/${repo}/contents',
  REF: '/repos/${owner}/${repo}/git/refs/heads/${branch}',
  CREATE_REF: '/repos/${owner}/${repo}/git/refs'
}

function fromBase64(encoded) {
  return new Buffer(encoded, 'base64').toString('utf8')
}

export default class GithubService {

  getOptions(method, path, body, accessToken) {
    let url = nconf.get('GITHUB_URL') + path

    return {
      json: true,
      method: method,
      url,
      headers: {
        'User-Agent': 'ZAPPR/1.0 (+https://zappr.hackweek.zalan.do)',
        'Authorization': `token ${accessToken}`
      },
      body: body
    }
  }

  async fetchPath(method, path, payload, accessToken) {
    const options = this.getOptions(method, path, payload, accessToken)
    const [response, body] = await request(options)
    const {statusCode} = response || {}

    // 300 codes are for github membership checks
    if ([200, 201, 202, 203, 204, 300, 301, 302].indexOf(statusCode) < 0) {
      error(`${statusCode} ${method} ${path}`, response.body)
      throw new Error(response.body ? response.body.message : statusCode)
    }
    else return body
  }

  setCommitStatus(user, repo, sha, status, accessToken) {
    let path = API_URL_TEMPLATES.STATUS
                .replace('${owner}', user)
                .replace('${repo}', repo)
                .replace('${sha}', sha)
    return this.fetchPath('POST', path, status, accessToken)
  }

  async isCollaborator(owner, repo, user, accessToken) {
    let path = API_URL_TEMPLATES.COLLABORATOR
                .replace('${owner}', owner)
                .replace('${repo}', repo)
                .replace('${user}', user)
    try {
      await this.fetchPath('GET', path, null, accessToken)
      return true
    } catch(e) {
      return false
    }
  }

  async isMemberOfOrg(org, user, accessToken) {
    let path = API_URL_TEMPLATES.ORG_MEMBER
                .replace('${org}', org)
                .replace('${user}', user)
    try {
      await this.fetchPath('GET', path, null, accessToken)
      return true
    } catch(e) {
      return false
    }
  }

  getComments(user, repo, number, since, accessToken) {
    let path = API_URL_TEMPLATES.COMMENT
                  .replace('${owner}', user)
                  .replace('${repo}', repo)
                  .replace('${number}', number)
    if (since) {
      path += `?since=${since}`
    }
    return this.fetchPath('GET', path, null, accessToken)
  }

  async getPullRequest(user, repo, number, accessToken) {
    const path = API_URL_TEMPLATES.PR
                  .replace('${owner}', user)
                  .replace('${repo}', repo)
                  .replace('${number}', number)
    try {
      const pr = await this.fetchPath('GET', path, null, accessToken)
      debug(`${user}/${repo}:${number} is a pull request`)
      return pr
    } catch(e) {
      debug(`${user}/${repo}:${number} is NOT a pull request`)
      return false
    }
  }

  async getHead(owner, repo, branch, accessToken) {
    const path = API_URL_TEMPLATES.REF
                  .replace('${owner}', owner)
                  .replace('${repo}', repo)
                  .replace('${branch}', branch)
    const ref = await this.fetchPath('GET', path, null, accessToken)
    return ref.object
  }

  createBranch(owner, repo, branch, sha, accessToken) {
    const path = API_URL_TEMPLATES.CREATE_REF
                  .replace('${owner}', owner)
                  .replace('${repo}', repo)
    const payload = {
      ref: `refs/heads/${branch}`,
      sha
    }

    this.fetchPath('POST', path, payload, accessToken)
  }


  async readZapprFile(user, repo, accessToken) {
    const repoContentUrl = API_URL_TEMPLATES.REPO_CONTENT.replace('${owner}', user).replace('${repo}', repo)
    const validZapprFileUrls = VALID_ZAPPR_FILE_PATHS
                                    .map(zapprFilePath => path.join(repoContentUrl, zapprFilePath))

    const zapprFileRequests = validZapprFileUrls.map(zapprFileUrl => this.fetchPath('GET', zapprFileUrl, null, accessToken))

    try {
        const resp = await promiseFirst(zapprFileRequests)
        const file = new Buffer(resp.content, 'base64').toString('utf8')
        return yaml.safeLoad(file)
    }
    catch(error) {
        return {}
<<<<<<< HEAD
      }
      // decode file content
      return yaml.safeLoad(fromBase64(content))
    } catch (e) {
      // No .zappr file found, fall back to default configuration.
      return {}
=======
>>>>>>> fc447763
    }

  }


  async updateWebhookFor(user, repo, events, accessToken) {
    debug(`${user}/${repo}: updating webhook with events: ${events.join(", ")}`)
    let path = API_URL_TEMPLATES.HOOK.replace('${owner}', user).replace('${repo}', repo)
    let hook_url = nconf.get('HOST_ADDR') + '/api/hook'
    // payload for hook
    let payload = {
      name: 'web',
      active: true,
      events,
      config: {
        url: hook_url,
        content_type: 'json',
        secret: HOOK_SECRET
      }
    }
    // check if it's there already
    let hooks = await this.fetchPath('GET', path, null, accessToken)
    let existing = hooks.find(h => h.config.url === hook_url)
    if (!!existing) {
      path += `/${existing.id}`
      if (payload.events.length) {
        await this.fetchPath('PATCH', path, payload, accessToken)
        info(`${user}/${repo}: updated existing webhook ${existing.id}`)
      } else {
        await this.fetchPath('DELETE', path, null, accessToken)
        info(`${user}/${repo}: deleted existing webhook ${existing.id}`)
      }
    } else {
      await this.fetchPath('POST', path, payload, accessToken)
      info(`${user}/${repo}: created new webhook`)
    }
  }

  parseLinkHeader(header) {
    if (!header || !header.length) {
      return {}
    }
    return header
            .split(',')
            .map(link => link.trim())
            .map(link => link.match(/<(?:.+?)\?page=([0-9]+)(?:.+?)>; rel="([a-z]+)"/))
            .reduce((links, matches) => {
              if (!matches || matches.length !== 3) {
                return links
              }
              links[matches[2]] = parseInt(matches[1], 10)
              return links
            }, {})

  }

  async fetchRepoPage(page, accessToken) {
    let links = {}
    const [resp, body] = await request(this.getOptions('GET', `/user/repos?page=${page}&visibility=public`, null, accessToken))
    if (resp.headers && resp.headers.link) {
      links = this.parseLinkHeader(resp.headers.link)
    }
    return {body, links, page}
  }

  /**
   * Load the first page or all pages of repositories.
   *
   * @param {String} accessToken - User's Github access token
   * @param {Boolean} loadAll - Load all pages of repositories
   * @returns {Array.<Object>}
   */
  async fetchRepos(accessToken, loadAll = false) {
    let repos = []
    var that = this
    const firstPage = await this.fetchRepoPage(0, accessToken)
    Array.prototype.push.apply(repos, firstPage.body)
    if (loadAll && firstPage.links.last > 0) {
      const pageDefs = Array(firstPage.links.last).fill(0).map((p, i) => i + 1)
      const pages = await Promise.all(pageDefs.map(async (page) => await that.fetchRepoPage(page, accessToken)))
      pages.forEach(p => Array.prototype.push.apply(repos, p.body))
    }
    return repos
  }
}<|MERGE_RESOLUTION|>--- conflicted
+++ resolved
@@ -136,35 +136,24 @@
 
     this.fetchPath('POST', path, payload, accessToken)
   }
-
-
+  
   async readZapprFile(user, repo, accessToken) {
-    const repoContentUrl = API_URL_TEMPLATES.REPO_CONTENT.replace('${owner}', user).replace('${repo}', repo)
+    const repoContentUrl = API_URL_TEMPLATES.REPO_CONTENT
+                                            .replace('${owner}', user)
+                                            .replace('${repo}', repo)
     const validZapprFileUrls = VALID_ZAPPR_FILE_PATHS
                                     .map(zapprFilePath => path.join(repoContentUrl, zapprFilePath))
 
     const zapprFileRequests = validZapprFileUrls.map(zapprFileUrl => this.fetchPath('GET', zapprFileUrl, null, accessToken))
 
     try {
-        const resp = await promiseFirst(zapprFileRequests)
-        const file = new Buffer(resp.content, 'base64').toString('utf8')
-        return yaml.safeLoad(file)
-    }
-    catch(error) {
-        return {}
-<<<<<<< HEAD
-      }
-      // decode file content
-      return yaml.safeLoad(fromBase64(content))
+        const {content} = await promiseFirst(zapprFileRequests)
+        return yaml.safeLoad(fromBase64(content))
     } catch (e) {
       // No .zappr file found, fall back to default configuration.
       return {}
-=======
->>>>>>> fc447763
-    }
-
-  }
-
+    }
+  }
 
   async updateWebhookFor(user, repo, events, accessToken) {
     debug(`${user}/${repo}: updating webhook with events: ${events.join(", ")}`)
