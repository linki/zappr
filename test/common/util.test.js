import { expect } from 'chai'
<<<<<<< HEAD
import { getIn, setDifference } from '../../common/util'

describe('common/util', () => {
  describe('setDifference', () => {
    it('should calculate the difference of two sets', () => {
      const set1 = new Set([1, 2, 3, 4, 5])
      const set2 = new Set([3, 4, 5, 6, 7])
      const diff = setDifference(set1, set2)
      expect(diff.size).to.equal(2)
      expect([...diff]).to.deep.equal([1, 2])
    })
    it('should return the first set if there is no second', () => {
      const set1 = new Set(["foo", "bar"])
      const diff = setDifference(set1)
      expect(diff).to.equal(set1)
    })
    it('should return an empty set if nothing is provided', () => {
      const diff = setDifference()
      expect(diff instanceof Set).to.be.true
      expect(diff.size).to.equal(0)
=======
import { getIn, promiseReduce, promiseFirst } from '../../common/util'

describe('common/util', () => {

  describe('promiseReduce', () => {
    it('should async build a sum over an array', done => {
      const numbers = [1, 2, 3, 4, 5]
      const reducer = (sum, item) => new Promise(resolve => setTimeout(() => resolve(sum + item), 50))
      promiseReduce(numbers, reducer, 5)
      .then(sum => {
        expect(sum).to.equal(20)
        done()
      })
      .catch(done)
    })

    it('should reject when a reduce iteration throws', done => {
      function reducer() {
        throw new Error("boo")
      }
      const numbers = [1, 2, 3, 4, 5]
      promiseReduce(numbers, reducer, 0).then(done).catch(() => done())
    })
  })

  describe('promiseFirst', () => {
    it('should reject if all reject', done => {
      const promises = [Promise.reject(1), Promise.reject(2)]
      promiseFirst(promises)
      .then(() => {
        done(1)
      })
      .catch(e => {
        done()
      })
    })
    it('should return the first resolving promise', done => {
      const promises = [Promise.reject(1), Promise.resolve(2)]
      promiseFirst(promises)
      .then(x => {
        expect(x).to.equal(2)
        done()
      })
      .catch(done)
>>>>>>> 22a17ed0
    })
  })

  describe('getIn', () => {
    const obj = {
      commit: {
        message: {
          patterns: ['foo']
        }
      }
    }

    it('should return deep property', () => {
      expect(getIn(obj, ['commit', 'message', 'patterns'])).to.deep.equal(obj.commit.message.patterns)
    })

    it('should return default value if path does not exist', () => {
      expect(getIn(obj, ['commit', 'bar', 'patterns'], false)).to.be.false
    })

    it('should work when path is not an array', () => {
      const thing = getIn(obj, 'commit', false)
      expect(thing).to.not.be.false
      expect(thing).to.deep.equal({
        message: {
          patterns: ['foo']
        }
      })
    })

    it('should work on arrays', () => {
      expect(getIn([1], 0, false)).to.not.be.false
      expect(getIn([1], 0, false)).to.equal(1)
    })
  })
})<|MERGE_RESOLUTION|>--- conflicted
+++ resolved
@@ -1,6 +1,5 @@
 import { expect } from 'chai'
-<<<<<<< HEAD
-import { getIn, setDifference } from '../../common/util'
+import { getIn, setDifference, promiseReduce, promiseFirst } from '../../common/util'
 
 describe('common/util', () => {
   describe('setDifference', () => {
@@ -20,10 +19,8 @@
       const diff = setDifference()
       expect(diff instanceof Set).to.be.true
       expect(diff.size).to.equal(0)
-=======
-import { getIn, promiseReduce, promiseFirst } from '../../common/util'
-
-describe('common/util', () => {
+    })
+  })
 
   describe('promiseReduce', () => {
     it('should async build a sum over an array', done => {
@@ -41,6 +38,7 @@
       function reducer() {
         throw new Error("boo")
       }
+
       const numbers = [1, 2, 3, 4, 5]
       promiseReduce(numbers, reducer, 0).then(done).catch(() => done())
     })
@@ -65,7 +63,6 @@
         done()
       })
       .catch(done)
->>>>>>> 22a17ed0
     })
   })
 
