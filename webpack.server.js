--- conflicted
+++ resolved
@@ -30,11 +30,7 @@
       }
     }, {
       test: /\.js$/, exclude: /node_modules/, loader: 'babel', query: {
-<<<<<<< HEAD
-        presets: ['es2015-node5', 'stage-3']
-=======
-        presets: ['node5', 'stage-1', 'stage-3']
->>>>>>> c069425c
+        presets: ['es2015-node5', 'stage-1']
       }
     }, {
       test: /\.json$/, exclude: /node_modules/, loader: 'json'
